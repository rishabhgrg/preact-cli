--- conflicted
+++ resolved
@@ -75,7 +75,7 @@
 		'style.css.map': { size: 2246 },
 		'ssr-build': {
 			'ssr-bundle.js': { size: 18960 },
-			'ssr-bundle.js.map': { size: 97442 },
+			'ssr-bundle.js.map': { size: 91773 },
 			'style.css': { size: 1065 },
 			'style.css.map': { size: 2250 },
 		}
@@ -94,14 +94,13 @@
 		'style.css.map': { size: 2345 },
 		'ssr-build': {
 			'ssr-bundle.js': { size: 19820 },
-			'ssr-bundle.js.map': { size: 101541 },
+			'ssr-bundle.js.map': { size: 95581 },
 			'style.css': { size: 1065 },
 			'style.css.map': { size: 2345 },
 		}
 	}
 };
 
-<<<<<<< HEAD
 export const sassPrerendered = `
 <body>
 	<div class="background__21gOq">
@@ -112,7 +111,7 @@
 	{{ ... }}
 </body>
 `;
-=======
+
 export const withCustomTemplate = `
 <!DOCTYPE html>
 <html lang="en">
@@ -122,9 +121,9 @@
 		<link rel="shortcut icon" href="/favicon.ico"></link>
 	</head>
 	<body>
-		<h1>This is an app with custom template</h1>
+		<h1>Guess what</h1>
+		<h2>This is an app with custom template</h2>
 		<script src="/bundle.js" defer="defer"></script>
 	</body>
 </html>
-`;
->>>>>>> 60ba2ae8
+`;