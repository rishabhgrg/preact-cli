<<<<<<< HEAD
export const normalize = obj => {
	let keys = Object.keys(obj);

	if (keys.length === 1 && keys[0] === 'size' && typeof obj.size === 'number') {
		return { size: Math.round(obj.size / 10) * 10 };
	}

	return keys.reduce((agg, key) => {
		let newKey = key.replace(/\.chunk\.\w+\./, '.chunk.*.');
		agg[newKey] = normalize(obj[key]);
		return agg;
	}, {});
};

=======
>>>>>>> e6ca7818
const smallBuildCommons = {
	assets: {
		'favicon.ico': { size: 15086 },
		'icon.png': { size: 51484 }
	},
<<<<<<< HEAD
	'polyfills.js': { size: 4580 },
	'favicon.ico': { size: 15086 },
	'sw.js': { size: 3310 },
=======
	'polyfills.js': { size: 4620 },
	'polyfills.js.map': { size: 31760 },
	'favicon.ico': { size: 15086 },
	'sw.js': { size: 3330 },
>>>>>>> e6ca7818
	'manifest.json': { size: 298 },
	'push-manifest.json': { size: 2 },
};

const fullBuildCommons = {
	assets: {
		'favicon.ico': { size: 15086 },
		icons: {
			'android-chrome-192x192.png': { size: 14058 },
			'android-chrome-512x512.png': { size: 51484 },
			'apple-touch-icon.png': { size: 12746 },
			'favicon-16x16.png': { size: 626 },
			'favicon-32x32.png': { size: 1487 },
			'mstile-150x150.png': { size: 9050 }
		}
	},
<<<<<<< HEAD
	'polyfills.js': { size: 4580 },
	'push-manifest.json': { size: 303 },
	'favicon.ico': { size: 15086 },
	'manifest.json': { size: 426 },
	'sw.js': { size: 3840 }
=======
	'polyfills.js': { size: 4620 },
	'push-manifest.json': { size: 303 },
	'favicon.ico': { size: 15086 },
	'manifest.json': { size: 426 },
	'sw.js': { size: 3850 }
>>>>>>> e6ca7818
};

export default {
	empty: {
		...smallBuildCommons,
<<<<<<< HEAD
		'bundle.js': { size: 9780 },
		'index.html': { size: 630 },
		'style.css': { size: 130 },
		'style.css.map': { size: 360 },
		'ssr-build': {
			'ssr-bundle.js': { size: 9450 },
			'style.css': { size: 130 },
			'style.css.map': { size: 360 },
		}
	},
	simple: {
		...smallBuildCommons,
		'bundle.js': { size: 10430 },
=======
		'bundle.js': { size: 9810 },
		'bundle.js.map': { size: 44660 },
		'index.html': { size: 630 },
		'style.css': { size: 131 },
		'style.css.map': { size: 359 },
	},
	simple: {
		...smallBuildCommons,
		'bundle.js': { size: 10460 },
		'bundle.js.map': { size: 48670 },
>>>>>>> e6ca7818
		'index.html': { size: 640 },
		'style.css': { size: 296},
		'style.css.map': { size: 621 },
		'manifest.json': { size: 290 },
		'ssr-build': {
			'ssr-bundle.js': { size: 10100 },
			'style.css': { size: 296 },
			'style.css.map': { size: 621 },
		}
	},
	root: {
		...fullBuildCommons,
<<<<<<< HEAD
		'bundle.js': { size: 18420 },
		'route-home.chunk.*.js': { size: 970 },
		'route-profile.chunk.*.js': { size: 1600 },
=======
		'bundle.js': { size: 18460 },
		'bundle.js.map': { size: 101500 },
		'route-home.chunk.*.js': { size: 1020 },
		'route-home.chunk.*.js.map': { size: 4980 },
		'route-profile.chunk.*.js': { size: 1660 },
		'route-profile.chunk.*.js.map': { size: 8610 },
		'polyfills.js.map': { size: 31750 },
>>>>>>> e6ca7818
		'index.html': { size: 870 },
		'style.css': { size: 1065 },
		'style.css.map': { size: 2246 },
		'ssr-build': {
			'ssr-bundle.js': { size: 18960 },
			'style.css': { size: 1065 },
			'style.css.map': { size: 2250 },
		}
	},
	'default': {
		...fullBuildCommons,
<<<<<<< HEAD
		'bundle.js': { size: 19270 },
		'route-home.chunk.*.js': { size: 970 },
		'route-profile.chunk.*.js': { size: 1610 },
		'index.html': { size: 870 },
=======
		'bundle.js': { size: 19300 },
		'bundle.js.map': { size: 105590 },
		'route-home.chunk.*.js': { size: 1000 },
		'route-home.chunk.*.js.map': { size: 4980 },
		'route-profile.chunk.*.js': { size: 1650 },
		'route-profile.chunk.*.js.map': { size: 8610 },
		'polyfills.js.map': { size: 31800 },
		'index.html': { size: 850 },
>>>>>>> e6ca7818
		'style.css': { size: 1065 },
		'style.css.map': { size: 2345 },
		'ssr-build': {
			'ssr-bundle.js': { size: 19820 },
			'style.css': { size: 1065 },
			'style.css.map': { size: 2345 },
		}
	}
<<<<<<< HEAD
});

export const sassPrerendered = `
<body>
	<div class="background__21gOq">
		<h1>Header on background</h1>
		<p>Paragraph on background</p>
	</div>
	<script src="/bundle.js" defer="defer"></script>
	{{ ... }}
</body>
`;
=======
};
>>>>>>> e6ca7818
<|MERGE_RESOLUTION|>--- conflicted
+++ resolved
@@ -1,35 +1,13 @@
-<<<<<<< HEAD
-export const normalize = obj => {
-	let keys = Object.keys(obj);
 
-	if (keys.length === 1 && keys[0] === 'size' && typeof obj.size === 'number') {
-		return { size: Math.round(obj.size / 10) * 10 };
-	}
-
-	return keys.reduce((agg, key) => {
-		let newKey = key.replace(/\.chunk\.\w+\./, '.chunk.*.');
-		agg[newKey] = normalize(obj[key]);
-		return agg;
-	}, {});
-};
-
-=======
->>>>>>> e6ca7818
 const smallBuildCommons = {
 	assets: {
 		'favicon.ico': { size: 15086 },
 		'icon.png': { size: 51484 }
 	},
-<<<<<<< HEAD
-	'polyfills.js': { size: 4580 },
-	'favicon.ico': { size: 15086 },
-	'sw.js': { size: 3310 },
-=======
 	'polyfills.js': { size: 4620 },
 	'polyfills.js.map': { size: 31760 },
 	'favicon.ico': { size: 15086 },
 	'sw.js': { size: 3330 },
->>>>>>> e6ca7818
 	'manifest.json': { size: 298 },
 	'push-manifest.json': { size: 2 },
 };
@@ -46,67 +24,45 @@
 			'mstile-150x150.png': { size: 9050 }
 		}
 	},
-<<<<<<< HEAD
-	'polyfills.js': { size: 4580 },
-	'push-manifest.json': { size: 303 },
-	'favicon.ico': { size: 15086 },
-	'manifest.json': { size: 426 },
-	'sw.js': { size: 3840 }
-=======
 	'polyfills.js': { size: 4620 },
 	'push-manifest.json': { size: 303 },
 	'favicon.ico': { size: 15086 },
 	'manifest.json': { size: 426 },
 	'sw.js': { size: 3850 }
->>>>>>> e6ca7818
 };
 
 export default {
 	empty: {
 		...smallBuildCommons,
-<<<<<<< HEAD
-		'bundle.js': { size: 9780 },
+		'bundle.js': { size: 9810 },
+		'bundle.js.map': { size: 44660 },
 		'index.html': { size: 630 },
-		'style.css': { size: 130 },
-		'style.css.map': { size: 360 },
+		'style.css': { size: 131 },
+		'style.css.map': { size: 359 },
 		'ssr-build': {
 			'ssr-bundle.js': { size: 9450 },
+			'ssr-bundle.js.map': { size: 42461 },
 			'style.css': { size: 130 },
 			'style.css.map': { size: 360 },
 		}
 	},
 	simple: {
 		...smallBuildCommons,
-		'bundle.js': { size: 10430 },
-=======
-		'bundle.js': { size: 9810 },
-		'bundle.js.map': { size: 44660 },
-		'index.html': { size: 630 },
-		'style.css': { size: 131 },
-		'style.css.map': { size: 359 },
-	},
-	simple: {
-		...smallBuildCommons,
 		'bundle.js': { size: 10460 },
 		'bundle.js.map': { size: 48670 },
->>>>>>> e6ca7818
 		'index.html': { size: 640 },
 		'style.css': { size: 296},
 		'style.css.map': { size: 621 },
 		'manifest.json': { size: 290 },
 		'ssr-build': {
 			'ssr-bundle.js': { size: 10100 },
+			'ssr-bundle.js.map': { size: 46466 },
 			'style.css': { size: 296 },
 			'style.css.map': { size: 621 },
 		}
 	},
 	root: {
 		...fullBuildCommons,
-<<<<<<< HEAD
-		'bundle.js': { size: 18420 },
-		'route-home.chunk.*.js': { size: 970 },
-		'route-profile.chunk.*.js': { size: 1600 },
-=======
 		'bundle.js': { size: 18460 },
 		'bundle.js.map': { size: 101500 },
 		'route-home.chunk.*.js': { size: 1020 },
@@ -114,24 +70,18 @@
 		'route-profile.chunk.*.js': { size: 1660 },
 		'route-profile.chunk.*.js.map': { size: 8610 },
 		'polyfills.js.map': { size: 31750 },
->>>>>>> e6ca7818
 		'index.html': { size: 870 },
 		'style.css': { size: 1065 },
 		'style.css.map': { size: 2246 },
 		'ssr-build': {
 			'ssr-bundle.js': { size: 18960 },
+			'ssr-bundle.js.map': { size: 97442 },
 			'style.css': { size: 1065 },
 			'style.css.map': { size: 2250 },
 		}
 	},
 	'default': {
 		...fullBuildCommons,
-<<<<<<< HEAD
-		'bundle.js': { size: 19270 },
-		'route-home.chunk.*.js': { size: 970 },
-		'route-profile.chunk.*.js': { size: 1610 },
-		'index.html': { size: 870 },
-=======
 		'bundle.js': { size: 19300 },
 		'bundle.js.map': { size: 105590 },
 		'route-home.chunk.*.js': { size: 1000 },
@@ -140,17 +90,16 @@
 		'route-profile.chunk.*.js.map': { size: 8610 },
 		'polyfills.js.map': { size: 31800 },
 		'index.html': { size: 850 },
->>>>>>> e6ca7818
 		'style.css': { size: 1065 },
 		'style.css.map': { size: 2345 },
 		'ssr-build': {
 			'ssr-bundle.js': { size: 19820 },
+			'ssr-bundle.js.map': { size: 101541 },
 			'style.css': { size: 1065 },
 			'style.css.map': { size: 2345 },
 		}
 	}
-<<<<<<< HEAD
-});
+};
 
 export const sassPrerendered = `
 <body>
@@ -162,6 +111,3 @@
 	{{ ... }}
 </body>
 `;
-=======
-};
->>>>>>> e6ca7818
