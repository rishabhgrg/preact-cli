{
  "name": "preact-cli",
  "version": "1.3.0",
  "description": "Start building a Preact Progressive Web App in seconds.",
  "repository": "developit/preact-cli",
  "main": "lib/index.js",
  "bin": {
    "preact": "./lib/index.js"
  },
  "scripts": {
    "prebuild": "rimraf lib",
    "build": "babel src -d lib -D",
    "prepublish": "npm run -s build",
    "dev": "babel-node src",
    "lint": "eslint src tests",
    "pretest": "npm run -s build && rimraf ./tests/output",
    "test": "jest",
    "posttest": "rimraf ./tests/output",
    "postinstall": "node check.js",
    "test:build": "babel-node src build --cwd examples/root",
    "test:serve": "npm run -s test:build && babel-node src serve --port 3000 --cwd examples/root",
    "test:serve:config": "npm run -s test:build && babel-node src serve --server config --cwd examples/root",
    "test:simple": "babel-node src build --cwd examples/simple && babel-node src serve --port 3000 --cwd examples/simple",
    "test:empty": "babel-node src build --cwd examples/empty && babel-node src serve --port 3000 --cwd examples/empty",
    "test:watch": "babel-node src watch --cwd examples/root --port 3000",
    "test:deploy": "npm run test:build && cp examples/root/build/index.html examples/root/build/200.html && surge -d cli-demo.preactjs.com examples/root/build"
  },
  "engines": {
    "node": ">=6"
  },
  "files": [
    "lib",
    "examples",
    "check.js"
  ],
  "keywords": [
    "preact",
    "cli",
    "pwa",
    "project",
    "generator"
  ],
  "eslintConfig": {
    "extends": "eslint:recommended",
    "parser": "babel-eslint",
    "globals": {
      "Promise": 1
    },
    "plugins": [
      "react"
    ],
    "settings": {
      "react": {
        "pragma": "h"
      }
    },
    "env": {
      "node": true,
      "browser": true
    },
    "rules": {
      "no-console": 1,
      "no-empty": 0,
      "semi": 2,
      "keyword-spacing": 2,
      "react/no-string-refs": 2,
      "react/no-find-dom-node": 2,
      "react/no-is-mounted": 2,
      "react/jsx-no-comment-textnodes": 2,
      "react/jsx-curly-spacing": 2,
      "react/jsx-no-undef": 2,
      "react/jsx-uses-react": 2,
      "react/jsx-uses-vars": 2
    }
  },
  "jest": {
    "setupTestFrameworkScriptFile": "<rootDir>/tests/setup.js"
  },
  "author": "Jason Miller <jason@developit.ca> (http://jasonformat.com)",
  "license": "MIT",
  "bugs": "https://github.com/developit/preact-cli/issues",
  "homepage": "https://github.com/developit/preact-cli",
  "devDependencies": {
    "babel-cli": "^6.24.0",
    "babel-eslint": "^7.2.1",
    "babel-plugin-transform-runtime": "^6.23.0",
    "chrome-launcher": "^0.1.1",
    "chrome-remote-interface": "^0.23.2",
    "eslint": "^3.19.0",
    "eslint-plugin-react": "^7.0.1",
    "html-looks-like": "^1.0.2",
    "jest": "^20.0.4",
    "lodash": "^4.17.4",
    "ncp": "^2.0.0",
    "node-sass": "^4.5.3",
    "sass-loader": "^6.0.6",
    "stylus": "^0.54.5",
    "stylus-loader": "^3.0.1",
    "uuid": "^3.0.1"
  },
  "dependencies": {
    "@webpack-blocks/css-modules": "^0.4.0",
    "@webpack-blocks/dev-server2": "^0.4.0",
    "@webpack-blocks/extract-text2": "^0.4.0",
    "@webpack-blocks/postcss": "^0.4.3",
    "@webpack-blocks/webpack2": "^0.4.0",
    "autoprefixer": "^7.1.0",
    "babel-loader": "^7.0.0",
    "babel-plugin-jsx-pragmatic": "^1.0.2",
    "babel-plugin-transform-decorators-legacy": "^1.3.4",
    "babel-plugin-transform-object-assign": "^6.22.0",
    "babel-plugin-transform-react-constant-elements": "^6.23.0",
    "babel-plugin-transform-react-jsx": "^6.24.1",
    "babel-plugin-transform-react-remove-prop-types": "^0.4.5",
    "babel-preset-env": "^1.3.3",
    "babel-preset-stage-1": "^6.24.1",
    "babel-register": "^6.24.1",
    "copy-webpack-plugin": "^4.0.1",
    "cross-spawn-promise": "^0.10.1",
    "css-modules-require-hook": "^4.0.6",
    "devcert-san": "^0.3.3",
    "ejs-loader": "^0.3.0",
    "es6-promisify": "^5.0.0",
    "file-loader": "^0.11.1",
    "fs.promised": "^3.0.0",
    "get-port": "^3.1.0",
    "html-webpack-exclude-assets-plugin": "0.0.5",
    "html-webpack-plugin": "^2.28.0",
    "ip": "^1.1.5",
    "isomorphic-unfetch": "^2.0.0",
    "json-loader": "^0.5.4",
    "less": "^2.7.2",
    "less-loader": "^4.0.3",
    "loader-utils": "^1.1.0",
    "minimatch": "^3.0.3",
    "mkdirp": "^0.5.1",
    "offline-plugin": "^4.6.2",
    "ora": "^1.2.0",
    "persist-path": "^1.0.1",
    "postcss-less": "^0.16.1",
    "preact": "^8.1.0",
    "preact-compat": "^3.14.3",
    "preact-render-to-string": "^3.6.0",
    "preact-router": "^2.5.2",
    "progress-bar-webpack-plugin": "^1.9.3",
    "promise-polyfill": "^6.0.2",
    "raw-loader": "^0.5.1",
    "recursive-copy": "^2.0.6",
    "require-relative": "^0.8.7",
    "rimraf": "^2.6.1",
    "script-ext-html-webpack-plugin": "^1.8.0",
    "simplehttp2server": "^2.0.0",
<<<<<<< HEAD
=======
    "source-map": "^0.5.6",
    "stack-trace": "0.0.10",
    "sw-precache-webpack-plugin": "^0.11.2",
>>>>>>> 72f979d8
    "tmp": "0.0.31",
    "unfetch": "^3.0.0",
    "url-loader": "^0.5.8",
    "webpack": "^2.3.3",
    "webpack-dev-server": "^2.4.5",
    "workbox-webpack-plugin": "^1.0.1",
    "webpack-plugin-replace": "^1.1.1",
    "which": "^1.2.14",
    "yargs": "^8.0.1"
  }
}<|MERGE_RESOLUTION|>--- conflicted
+++ resolved
@@ -150,12 +150,8 @@
     "rimraf": "^2.6.1",
     "script-ext-html-webpack-plugin": "^1.8.0",
     "simplehttp2server": "^2.0.0",
-<<<<<<< HEAD
-=======
     "source-map": "^0.5.6",
     "stack-trace": "0.0.10",
-    "sw-precache-webpack-plugin": "^0.11.2",
->>>>>>> 72f979d8
     "tmp": "0.0.31",
     "unfetch": "^3.0.0",
     "url-loader": "^0.5.8",
