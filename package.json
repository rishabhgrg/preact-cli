--- conflicted
+++ resolved
@@ -80,11 +80,8 @@
     "html-looks-like": "^1.0.2",
     "html-webpack-exclude-assets-plugin": "0.0.5",
     "lodash": "^4.17.4",
-<<<<<<< HEAD
     "ncp": "^2.0.0",
-=======
     "tap-diff": "^0.1.1",
->>>>>>> e6ca7818
     "tape": "^4.6.3",
     "uuid": "^3.0.1"
   },
