--- conflicted
+++ resolved
@@ -64,13 +64,8 @@
 		setOutput({
 			path: resolve(cwd, env.dest || 'build'),
 			publicPath: '/',
-<<<<<<< HEAD
 			filename: env.outputFilename,
-			chunkFilename: '[name].chunk.[chunkhash].js'
-=======
-			filename: 'bundle.js',
 			chunkFilename: '[name].chunk.[chunkhash:5].js'
->>>>>>> 984476fb
 		}),
 
 		customConfig({
