--- conflicted
+++ resolved
@@ -103,12 +103,8 @@
 					pkg = readJson(manifest) || {};
 				return !!(pkg.module || pkg['jsnext:main']);
 			},
-<<<<<<< HEAD
 			babelrc: true,
 			presets: [resolve(__dirname, './babel-config')],
-=======
-			...createBabelConfig(env)
->>>>>>> 056e19d6
 		}),
 
 		// automatic async components :)
