export default (env, options={}) => ({
	presets: [
		[require.resolve('babel-preset-env'), {
			loose: true,
			uglify: true,
<<<<<<< HEAD
			browsers: [
				'> 1%',
				'Last 2 versions',
				'IE >= 9'
			],
=======
			modules: options.modules || false,
			targets: {
				browsers: options.browsers
			},
>>>>>>> e6a72cc4
			exclude: [
				'transform-regenerator',
				'transform-es2015-typeof-symbol'
			]
		}],
		require.resolve('babel-preset-stage-0')
	],
	plugins: [
		require.resolve('babel-plugin-transform-object-assign'),
		require.resolve('babel-plugin-transform-decorators-legacy'),
		require.resolve('babel-plugin-transform-react-constant-elements'),
		require.resolve('babel-plugin-transform-react-remove-prop-types'),
		[require.resolve('babel-plugin-transform-react-jsx'), { pragma: 'h' }],
		[require.resolve('babel-plugin-jsx-pragmatic'), {
			module: 'preact',
			export: 'h',
			import: 'h'
		}]
	]
});<|MERGE_RESOLUTION|>--- conflicted
+++ resolved
@@ -3,18 +3,10 @@
 		[require.resolve('babel-preset-env'), {
 			loose: true,
 			uglify: true,
-<<<<<<< HEAD
-			browsers: [
-				'> 1%',
-				'Last 2 versions',
-				'IE >= 9'
-			],
-=======
 			modules: options.modules || false,
 			targets: {
 				browsers: options.browsers
 			},
->>>>>>> e6a72cc4
 			exclude: [
 				'transform-regenerator',
 				'transform-es2015-typeof-symbol'
