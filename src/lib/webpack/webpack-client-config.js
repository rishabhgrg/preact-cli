--- conflicted
+++ resolved
@@ -149,10 +149,6 @@
 	]);
 };
 
-<<<<<<< HEAD
-const production = () => addPlugins([
-	new WorkboxWebpackPlugin({
-=======
 const production = config => addPlugins([
 	new webpack.optimize.UglifyJsPlugin({
 		output: {
@@ -191,9 +187,7 @@
 			]
 		}
 	}),
-	new SWPrecacheWebpackPlugin({
-		filename: 'sw.js',
->>>>>>> 72f979d8
+	new WorkboxWebpackPlugin({
 		navigateFallback: 'index.html',
 		skipWaiting: true,
 		clientsClaim: true,
