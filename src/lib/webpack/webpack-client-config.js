--- conflicted
+++ resolved
@@ -139,7 +139,10 @@
 					/push-manifest\.json$/,
 					/.DS_Store/
 				]
-			})
+			}),
+			new webpack.DefinePlugin({
+				'process.env.ADD_SW': config.serviceWorker
+			}),
 		]
 	};
 }
@@ -178,29 +181,8 @@
 				]
 			}
 		}
-<<<<<<< HEAD
-	}),
-	new SWPrecacheWebpackPlugin({
-		filename: 'sw.js',
-		navigateFallback: 'index.html',
-		navigateFallbackWhitelist: [/^(?!\/__).*/],
-		minify: true,
-		stripPrefix: config.cwd,
-		staticFileGlobsIgnorePatterns: [
-			/polyfills(\..*)?\.js$/,
-			/\.map$/,
-			/push-manifest\.json$/,
-			/.DS_Store/
-		]
-	}),
-	new webpack.DefinePlugin({
-		'process.env.ADD_SW': config.serviceWorker
-	}),
-]);
-=======
 	};
 }
->>>>>>> b93aa1a8
 
 export default function (env) {
 	return merge(
