--- conflicted
+++ resolved
@@ -37,14 +37,12 @@
 			description: 'Generate build statistics for analysis.',
 			default: false
 		},
-<<<<<<< HEAD
+		template: {
+			description: 'HTML template used by webpack'
+		},
 		config: {
 			description: 'Path to custom CLI config.',
 			alias: 'c'
-=======
-		template: {
-			description: 'HTML template used by webpack'
->>>>>>> 883c0822
 		}
 	},
 
