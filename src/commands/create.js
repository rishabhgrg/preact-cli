<<<<<<< HEAD
const ora = require('ora');
const glob = require('glob');
const gittar = require('gittar');
const fs = require('fs.promised');
const { green } = require('chalk');
const { resolve } = require('path');
const { prompt } = require('inquirer');
const { promisify } = require('bluebird');
const { info, isDir, hasCommand, error, trim, warn } = require('../util');
const { addScripts, install, initGit, isMissing } = require('../lib/setup');
=======
import ora from 'ora';
import glob from 'glob';
import gittar from 'gittar';
import fs from 'fs.promised';
import { green } from 'chalk';
import { prompt } from 'inquirer';
import { resolve, dirname } from 'path';
import isValidName from 'validate-npm-package-name';
import { info, isDir, hasCommand, error, trim, warn } from '../util';
import { install, initGit, addScripts, isMissing } from './../lib/setup';
import asyncCommand from '../lib/async-command';
>>>>>>> 0dc39336

const ORG = 'preactjs-templates';
const RGX = /\.(woff2?|ttf|eot|jpe?g|ico|png|gif|mp4|mov|ogg|webm)(\?.*)?$/i;
const isMedia = str => RGX.test(str);
const capitalize = str => str.charAt(0).toUpperCase() + str.substring(1);

module.exports = async function (repo, dest, argv) {
	// Prompt if incomplete data
	if (!repo || !dest) {
		warn('Insufficient arguments! Prompting...');
		info('Alternatively, run `preact create --help` for usage info.');

		let questions = isMissing(argv);
		let response = await prompt(questions);

		Object.assign(argv, response);
		repo = repo || response.template;
		dest = dest || response.dest;
	}

	let cwd = resolve(argv.cwd);
	let target = resolve(cwd, dest);
	let isYarn = argv.yarn && hasCommand('yarn');
	let exists = isDir(target);

	if (exists && !argv.force) {
		return error('Refusing to overwrite current directory! Please specify a different destination or use the `--force` flag', 1);
	}

	if (exists && argv.force) {
		let { enableForce } = await prompt({
			type: 'confirm',
			name: 'enableForce',
			message: `You are using '--force'. Do you wish to continue?`,
			default: false
		});

		if (enableForce) {
			info('Initializing project in the current directory!');
		} else {
			return error('Refusing to overwrite current directory!', 1);
		}
	}

<<<<<<< HEAD
	if (!repo.includes('/')) {
		repo = `${ORG}/${repo}`;
		info(`Assuming you meant ${repo}...`);
	}
=======
		// Use `--name` value or `dest` dir's name
		argv.name = argv.name || argv.dest;

		let { errors } = isValidName(argv.name);
		if (errors) {
			errors.unshift(`Invalid package name: ${argv.name}`);
			return error(errors.map(capitalize).join('\n  ~ '), 1);
		}

		// Attempt to fetch the `template`
		let archive = await gittar.fetch(repo).catch(err => {
			err = err || { message:'An error occured while fetching template.' };
			return error(err.code === 404 ? `Could not find repository: ${repo}` : err.message, 1);
		});
>>>>>>> 0dc39336

	// Attempt to fetch the `template`
	let archive = await gittar.fetch(repo).catch(err => {
		err = err || { message:'An error occured while fetching template.' };
		return error(err.code === 404 ? `Could not find repository: ${repo}` : err.message, 1);
	});

	let spinner = ora({
		text: 'Creating project',
		color: 'magenta'
	}).start();

	// Extract files from `archive` to `target`
	// TODO: read & respond to meta/hooks
	let keeps=[];
	await gittar.extract(archive, target, {
		strip: 2,
		filter(path, obj) {
			if (path.includes('/template/')) {
				obj.on('end', () => {
					if (obj.type === 'File' && !isMedia(obj.path)) {
						keeps.push(obj.absolute);
					}
				});
				return true;
			}
		}
	});

	if (keeps.length) {
		// eslint-disable-next-line
		let dict = new Map();
		// TODO: concat author-driven patterns
		['name'].forEach(str => {
			// if value is defined
			if (argv[str] !== void 0) {
				dict.set(new RegExp(`{{\\s?${str}\\s}}`, 'g'), argv[str]);
			}
		});
		// Update each file's contents
		let buf, entry, enc='utf8';
		for (entry of keeps) {
			buf = await fs.readFile(entry, enc);
			dict.forEach((v, k) => {
				buf = buf.replace(k, v);
			});
			await fs.writeFile(entry, buf, enc);
		}
	} else {
		return error(`No \`template\` directory found within ${ repo }!`, 1);
	}

	spinner.text = 'Parsing `package.json` file';

	// Validate user's `package.json` file
	let pkgData, pkgFile=resolve(target, 'package.json');

	if (pkgFile) {
		pkgData = JSON.parse(await fs.readFile(pkgFile));
		// Write default "scripts" if none found
		pkgData.scripts = pkgData.scripts || (await addScripts(pkgData, target, isYarn));
	} else {
		warn('Could not locate `package.json` file!');
	}

<<<<<<< HEAD
	// Use `--name` value or `dest` dir's name
	argv.name = argv.name || argv.dest;

	// Update `package.json` key
	if (pkgData) {
		spinner.text = 'Updating `name` within `package.json` file';
		pkgData.name = argv.name.toLowerCase().replace(/\s+/g, '_');
	}
	// Find a `manifest.json`; use the first match, if any
	let files = await promisify(glob)(target + '/**/manifest.json');
	let manifest = files[0] && JSON.parse(await fs.readFile(files[0]));
	if (manifest) {
		spinner.text = 'Updating `name` within `manifest.json` file';
		manifest.name = manifest.short_name = argv.name;
		// Write changes to `manifest.json`
		await fs.writeFile(files[0], JSON.stringify(manifest, null, 2));
		if (argv.name.length > 12) {
			// @see https://developer.chrome.com/extensions/manifest/name#short_name
			process.stdout.write('\n');
			warn('Your `short_name` should be fewer than 12 characters.');
=======
		// Update `package.json` key
		if (pkgData) {
			spinner.text = 'Updating `name` within `package.json` file';
			pkgData.name = argv.name.toLowerCase().replace(/\s+/g, '_');
		}
		// Find a `manifest.json`; use the first match, if any
		let files = await Promise.promisify(glob)(target + '/**/manifest.json');
		let manifest = files[0] && JSON.parse(await fs.readFile(files[0]));
		if (manifest) {
			spinner.text = 'Updating `name` within `manifest.json` file';
			manifest.name = manifest.short_name = argv.name;
			// Write changes to `manifest.json`
			await fs.writeFile(files[0], JSON.stringify(manifest, null, 2));
			if (argv.name.length > 12) {
				// @see https://developer.chrome.com/extensions/manifest/name#short_name
				process.stdout.write('\n');
				warn('Your `short_name` should be fewer than 12 characters.');
			}
>>>>>>> 0dc39336
		}
	}

	if (pkgData) {
		// Assume changes were made ¯\_(ツ)_/¯
		await fs.writeFile(pkgFile, JSON.stringify(pkgData, null, 2));
	}

	if (argv.install) {
		spinner.text = 'Installing dependencies';
		await install(target, isYarn);
	}

	spinner.succeed('Done!\n');

	if (argv.git) {
		await initGit(target);
	}

	let pfx = isYarn ? 'yarn' : 'npm run';

	return trim(`
		To get started, cd into the new directory:
			${ green('cd ' + dest) }

		To start a development live-reload server:
			${ green(pfx + ' start') }

		To create a production build (in ./build):
			${ green(pfx + ' build') }

		To start a production HTTP/2 server:
			${ green(pfx + ' serve') }
	`) + '\n';
}<|MERGE_RESOLUTION|>--- conflicted
+++ resolved
@@ -1,4 +1,3 @@
-<<<<<<< HEAD
 const ora = require('ora');
 const glob = require('glob');
 const gittar = require('gittar');
@@ -7,21 +6,9 @@
 const { resolve } = require('path');
 const { prompt } = require('inquirer');
 const { promisify } = require('bluebird');
+const isValidName = require('validate-npm-package-name');
 const { info, isDir, hasCommand, error, trim, warn } = require('../util');
 const { addScripts, install, initGit, isMissing } = require('../lib/setup');
-=======
-import ora from 'ora';
-import glob from 'glob';
-import gittar from 'gittar';
-import fs from 'fs.promised';
-import { green } from 'chalk';
-import { prompt } from 'inquirer';
-import { resolve, dirname } from 'path';
-import isValidName from 'validate-npm-package-name';
-import { info, isDir, hasCommand, error, trim, warn } from '../util';
-import { install, initGit, addScripts, isMissing } from './../lib/setup';
-import asyncCommand from '../lib/async-command';
->>>>>>> 0dc39336
 
 const ORG = 'preactjs-templates';
 const RGX = /\.(woff2?|ttf|eot|jpe?g|ico|png|gif|mp4|mov|ogg|webm)(\?.*)?$/i;
@@ -65,28 +52,20 @@
 			return error('Refusing to overwrite current directory!', 1);
 		}
 	}
+  
+  // Use `--name` value or `dest` dir's name
+  argv.name = argv.name || argv.dest;
 
-<<<<<<< HEAD
+  let { errors } = isValidName(argv.name);
+  if (errors) {
+    errors.unshift(`Invalid package name: ${argv.name}`);
+    return error(errors.map(capitalize).join('\n  ~ '), 1);
+  }
+
 	if (!repo.includes('/')) {
 		repo = `${ORG}/${repo}`;
 		info(`Assuming you meant ${repo}...`);
 	}
-=======
-		// Use `--name` value or `dest` dir's name
-		argv.name = argv.name || argv.dest;
-
-		let { errors } = isValidName(argv.name);
-		if (errors) {
-			errors.unshift(`Invalid package name: ${argv.name}`);
-			return error(errors.map(capitalize).join('\n  ~ '), 1);
-		}
-
-		// Attempt to fetch the `template`
-		let archive = await gittar.fetch(repo).catch(err => {
-			err = err || { message:'An error occured while fetching template.' };
-			return error(err.code === 404 ? `Could not find repository: ${repo}` : err.message, 1);
-		});
->>>>>>> 0dc39336
 
 	// Attempt to fetch the `template`
 	let archive = await gittar.fetch(repo).catch(err => {
@@ -152,10 +131,6 @@
 		warn('Could not locate `package.json` file!');
 	}
 
-<<<<<<< HEAD
-	// Use `--name` value or `dest` dir's name
-	argv.name = argv.name || argv.dest;
-
 	// Update `package.json` key
 	if (pkgData) {
 		spinner.text = 'Updating `name` within `package.json` file';
@@ -173,26 +148,6 @@
 			// @see https://developer.chrome.com/extensions/manifest/name#short_name
 			process.stdout.write('\n');
 			warn('Your `short_name` should be fewer than 12 characters.');
-=======
-		// Update `package.json` key
-		if (pkgData) {
-			spinner.text = 'Updating `name` within `package.json` file';
-			pkgData.name = argv.name.toLowerCase().replace(/\s+/g, '_');
-		}
-		// Find a `manifest.json`; use the first match, if any
-		let files = await Promise.promisify(glob)(target + '/**/manifest.json');
-		let manifest = files[0] && JSON.parse(await fs.readFile(files[0]));
-		if (manifest) {
-			spinner.text = 'Updating `name` within `manifest.json` file';
-			manifest.name = manifest.short_name = argv.name;
-			// Write changes to `manifest.json`
-			await fs.writeFile(files[0], JSON.stringify(manifest, null, 2));
-			if (argv.name.length > 12) {
-				// @see https://developer.chrome.com/extensions/manifest/name#short_name
-				process.stdout.write('\n');
-				warn('Your `short_name` should be fewer than 12 characters.');
-			}
->>>>>>> 0dc39336
 		}
 	}
 
