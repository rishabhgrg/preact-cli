--- conflicted
+++ resolved
@@ -32,14 +32,12 @@
 			description: 'Pre-render static app content on initial build',
 			default: false
 		},
-<<<<<<< HEAD
+		template: {
+			description: 'HTML template used by webpack'
+		},
 		config: {
 			description: 'Path to custom preact.config.js',
 			alias: 'c'
-=======
-		template: {
-			description: 'HTML template used by webpack'
->>>>>>> 883c0822
 		}
 	},
 
