--- conflicted
+++ resolved
@@ -1,15 +1,8 @@
-<<<<<<< HEAD
 const chalk = require('chalk');
+cosnt { normalize } = require('path');
 const { statSync, existsSync } = require('fs');
 const logSymbols = require('log-symbols');
 const which = require('which');
-=======
-import chalk from 'chalk';
-import { statSync, existsSync } from 'fs';
-import logSymbols from 'log-symbols';
-import which from 'which';
-import { normalize } from 'path';
->>>>>>> 0dc39336
 
 exports.isDir = function (str) {
 	return existsSync(str) && statSync(str).isDirectory();
