--- conflicted
+++ resolved
@@ -26,11 +26,7 @@
 				require.resolve('babel-plugin-transform-react-remove-prop-types'),
 			[require.resolve('@babel/plugin-transform-react-jsx'), { pragma: 'h' }],
 			[require.resolve('fast-async'), { spec: true }],
-<<<<<<< HEAD
-			require.resolve('babel-plugin-macros')
-		].filter(Boolean)
-=======
+			require.resolve('babel-plugin-macros'),
 		].filter(Boolean),
->>>>>>> cd9b3900
 	};
 };