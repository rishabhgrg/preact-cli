--- conflicted
+++ resolved
@@ -176,11 +176,7 @@
 ```json
 // package.json
 {
-  "browserslist": [
-    "> 1%",
-    "IE >= 9",
-    "last 2 versions"
-  ]
+	"browserslist": ["> 1%", "IE >= 9", "last 2 versions"]
 }
 ```
 
@@ -194,57 +190,44 @@
 
 #### Webpack
 
-<<<<<<< HEAD
-To customize preact-cli create a ```preact.config.js``` or a ```preact.config.json``` file.
+To customize preact-cli create a `preact.config.js` or a `preact.config.json` file.
 
 ```js
 // ... imports or other code up here ...
 
 // these props are both optional
-export default { 
+export default {
 	// you can add preact-cli plugins here
 	plugins: [
 		// either a function
 		// (you'd probably import this because you can use the `transformWebpack` function instead of an inline plugin)
-		function () {},
+		function() {},
 		// or a class
 		new Plugin(),
 		// strings also work (they get imported by preact-cli), useful for the json config
-		"plugin-name",
+		'plugin-name',
 		// with options
-		["plugin-name", {
-		  "option": true
-		}],
+		[
+			'plugin-name',
+			{
+				option: true,
+			},
+		],
 		// for pre 3.0 plugins
-		["legacy", "plugin-name"]
+		['legacy', 'plugin-name'],
 	],
-  /**
-   * Function that mutates the original webpack config.
-   * Supports asynchronous changes when a promise is returned (or it's an async function).
-   *
-   * @param {object} config - original webpack config.
-   * @param {object} env - options passed to the CLI.
-   * @param {WebpackConfigHelpers} helpers - object with useful helpers for working with the webpack config.
-   **/
+	/**
+	 * Function that mutates the original webpack config.
+	 * Supports asynchronous changes when a promise is returned (or it's an async function).
+	 *
+	 * @param {object} config - original webpack config.
+	 * @param {object} env - options passed to the CLI.
+	 * @param {WebpackConfigHelpers} helpers - object with useful helpers for working with the webpack config.
+	 **/
 	transformWebpack(config, env, helpers) {
 		/** you can change the config here **/
-	}
-=======
-To customize webpack create `preact.config.js` file which exports function that will change webpack's config.
-
-```js
-/**
- * Function that mutates original webpack config.
- * Supports asynchronous changes when promise is returned.
- *
- * @param {object} config - original webpack config.
- * @param {object} env - options passed to CLI.
- * @param {WebpackConfigHelpers} helpers - object with useful helpers when working with config.
- **/
-export default function(config, env, helpers) {
-	/** you can change config here **/
->>>>>>> 4cfd2edc
-}
+	},
+};
 ```
 
 See [WebpackConfigHelpers] docs for more info on `helpers` argument which contains methods to find various parts of configuration. Additionally see our [recipes wiki] containing examples on how to change webpack configuration.
